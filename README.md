--- conflicted
+++ resolved
@@ -1,608 +1,156 @@
-# Exo Cluster Scripts & ExoManager
+# exo-cluster-scripts
 
-<<<<<<< HEAD
-A comprehensive solution for managing the Exo AI cluster server on macOS, including installation scripts and a native macOS management application.
-=======
-Automated installation scripts for running [exo](https://github.com/exo-explore/exo) LLM cluster on macOS. This repository provides a **self-contained installation** that automatically handles Python version compatibility and system configuration.
->>>>>>> 258bcb85
+Automated startup scripts for running the [exo](https://github.com/exo-explore/exo) LLM cluster on macOS. This repository provides a single script to install and configure exo as a system service that automatically starts on boot.
 
-## Overview
+## What is exo?
 
-<<<<<<< HEAD
-This repository contains:
-=======
-[exo](https://github.com/exo-explore/exo) is an open-source framework that allows you to run your own AI cluster at home using everyday devices. It enables distributed inference across multiple machines, turning your devices into one powerful AI cluster.
->>>>>>> 258bcb85
+[exo](https://github.com/exo-explore/exo) is an open-source framework that allows you to run your own AI cluster at home using everyday devices. It unifies your existing devices into one powerful GPU, enabling distributed inference across multiple machines.
 
-1. **Shell Scripts**: Automated installation, configuration, and management scripts for the Exo AI cluster
-2. **ExoManager**: A native macOS application providing a modern GUI for managing Exo services
+Key features:
+- **Device Equality**: P2P architecture without a master-worker hierarchy.
+- **Heterogeneous Support**: Works across different device types (Mac, Linux, etc.).
+- **Multiple Inference Engines**: Supports MLX, tinygrad, and more.
+- **Automatic Discovery**: Devices automatically find each other on the network.
+- **Web UI**: Built-in ChatGPT-like interface at `http://localhost:52415`.
+- **API Compatible**: Offers a ChatGPT-compatible API endpoint for integration.
 
-<<<<<<< HEAD
-## Features
+## Prerequisites
 
-### Shell Scripts
-- **Automated Installation**: One-command installation of Exo as a system service
-- **Service Management**: Start, stop, restart, and status checking
-- **Configuration Management**: Environment-based configuration system
-- **Logging**: Comprehensive logging and monitoring
-- **Uninstallation**: Clean removal of all components
-
-### ExoManager macOS App
-- **Service Management**: Install, uninstall, start, stop, and restart Exo services
-- **Real-time Monitoring**: CPU, memory, disk, and GPU usage tracking
-- **Network Discovery**: Find and manage other Exo nodes on the network
-- **Embedded Chat Interface**: Access the Exo web interface directly in the app
-- **Log Management**: Real-time log viewing with filtering and export
-- **Performance Controls**: Adjust throttling settings for optimal performance
-- **Configuration Management**: User-friendly settings interface
-- **Dashboard**: Overview of system status and quick actions
-
-## Real-Time Debugging with MCP Server
-
-ExoManager includes a built-in MCP (Model Context Protocol) server that streams real-time debug information, logs, and performance metrics to Cursor IDE or any other client.
-
-### Features
-
-- **Real-time Log Streaming**: Live log entries from the Exo service
-- **Performance Metrics**: CPU, memory, disk, and GPU usage
-- **Service Status**: Installation, running status, and error messages
-- **Network Discovery**: Node discovery and cluster information
-- **Debug Messages**: Custom debug messages from different components
-
-### Using the MCP Client
-
-#### Quick Start
-
-1. **Start ExoManager** (the MCP server starts automatically)
-2. **Run the MCP client** in Cursor IDE:
-   ```bash
-   ./scripts/start_mcp_client.sh
-   ```
-
-#### Manual Client Usage
-
-```bash
-# Connect to local ExoManager
-python3 scripts/exo_mcp_client.py
-
-# Connect to remote ExoManager
-python3 scripts/exo_mcp_client.py --host 192.168.1.100 --port 52417
-
-# Get help
-./scripts/start_mcp_client.sh --help
-```
-
-#### Client Features
-
-- **Colored Output**: Different colors for errors, warnings, and info messages
-- **Real-time Updates**: Live streaming of all debug information
-- **Statistics**: Message counts and performance averages
-- **Easy Quit**: Press 'q' and Enter to disconnect
-
-### MCP Server Details
-
-- **Port**: 52417 (configurable)
-- **Protocol**: TCP with JSON messages
-- **Auto-start**: Server starts automatically when ExoManager launches
-- **Multiple Clients**: Supports multiple simultaneous connections
-
-### Message Types
-
-| Type | Description | Frequency |
-|------|-------------|-----------|
-| `welcome` | Server connection info | On connect |
-| `log_entry` | Exo service logs | Real-time |
-| `performance_metrics` | System performance | Every 2 seconds |
-| `service_status` | Service state | Every 5 seconds |
-| `network_discovery` | Network nodes | Every 10 seconds |
-| `debug_message` | Custom debug info | On events |
-
-### Integration with Cursor IDE
-
-The MCP client provides real-time debugging information that appears directly in your Cursor IDE terminal, making it easy to:
-
-- Monitor Exo service installation and startup
-- Debug performance issues
-- Track network discovery
-- View live logs without switching applications
-- Get immediate feedback on service operations
-
-### Example Output
-
-```
-🎉 Connected to ExoManager MCP Server v1.0.0
-   📋 Capabilities: logs, performance, service_status, network_discovery
-------------------------------------------------------------
-🔍 [14:30:15] [app] ExoManager app started
-📊 [14:30:16] CPU: 45.2% | Memory: 67.8% | Disk: 23.1% | GPU: 12.4%
-   🌐 Network: Connected | Web: 🟢 | API: 🟢
-🔧 [14:30:17] Service: ⚪ Not Installed
-🔍 [14:30:18] [service_manager] Starting Exo service installation
-❌ [14:30:19] [ERROR] Installation failed: Permission denied
-```
+- **macOS**: Tested on macOS 14+ (Sonoma or later).
+- **Python 3.10+**: The installer can automatically install Python using Homebrew if needed.
+- **Root Access**: Required for system service installation. `sudo` will be requested.
+- **Network Access**: For downloading the exo repository and required models.
+- **Git & Curl**: Standard command-line tools that should be pre-installed on macOS.
 
 ## Quick Start
 
-### Using Shell Scripts
+The installation has been streamlined into a single script.
 
-1. **Clone the repository**:
-   ```bash
-   git clone https://github.com/your-username/exo-cluster-scripts.git
-   cd exo-cluster-scripts
-   ```
+1.  **Clone this repository:**
+    ```bash
+    git clone https://github.com/exo-explore/exo-cluster-scripts.git
+    cd exo-cluster-scripts
+    ```
 
-2. **Install Exo**:
-   ```bash
-   sudo ./scripts/install_exo_service.sh
-   ```
+2.  **Run the automated installer:**
+    ```bash
+    ./install_exo_auto.sh
+    ```
 
-3. **Check status**:
-   ```bash
-   ./scripts/check_exo_status.sh
-   ```
+This script will handle everything:
+- It checks for a compatible Python version and offers to install it with Homebrew if one isn't found.
+- It asks for `sudo` permission upfront.
+- It clones the `exo` repository into `/opt/exo`.
+- It creates a self-contained Python virtual environment.
+- It installs `exo` and its dependencies.
+- It configures `exo` as a `launchd` service to run automatically on system boot.
+- It creates system-wide commands (`exo` and `exo-status`) for easy access.
 
-4. **Start/stop service**:
-   ```bash
-   sudo launchctl load /Library/LaunchDaemons/com.exolabs.exo.plist
-   sudo launchctl unload /Library/LaunchDaemons/com.exolabs.exo.plist
-   ```
+## Repository Structure
 
-### Using ExoManager App
-=======
-## 🚀 Quick Start (Recommended)
+```
+exo-cluster-scripts/
+├── README.md                     # This documentation
+├── install_exo_auto.sh           # Single, automated installation script
+├── validate_project.sh           # Script to validate the project setup
+└── scripts/
+    ├── utils.sh                  # Shared utility functions for scripts
+    ├── start_exo.sh              # Startup script run by the system service
+    ├── check_exo_status.sh       # Powers the 'exo-status' command
+    ├── uninstall_exo_service.sh  # Removes the exo service and all files
+    ├── com.exolabs.exo.plist     # launchd service configuration
+    └── exo_config_example.sh     # Example configuration file
+```
 
-### One-Command Installation
+## Service Management
 
-The easiest way to install exo:
+You can manage the `exo` service using the standard `launchctl` commands or the provided `exo-status` helper.
+
+### Check Service Status
+
+The easiest way to check on `exo` is with the `exo-status` command.
 
 ```bash
-git clone https://github.com/stevenmoon/exo-cluster-scripts.git
-cd exo-cluster-scripts
-./install_exo_auto.sh
+# Quick status summary
+exo-status
+
+# Detailed status report
+exo-status full
 ```
 
-This automated script:
-- ✅ Automatically detects or installs Python 3.10+ via Homebrew
-- ✅ Sets up isolated Python environment (no system conflicts)
-- ✅ Installs exo as a system service that starts on boot
-- ✅ Works on both Apple Silicon and Intel Macs
-- ✅ Handles all dependencies automatically
+The status command provides comprehensive information, including:
+- Installation and service status (loaded/running).
+- Process information and resource usage.
+- Web interface accessibility.
+- Recent log entries and errors.
 
-## Manual Installation
+### Start, Stop, and Restart
 
-If you prefer step-by-step control:
+```bash
+# Start the service
+sudo launchctl start com.exolabs.exo
 
-1. **Setup Python environment:**
-   ```bash
-   ./scripts/setup_python_env.sh
-   source /tmp/exo_python_env
-   ```
+# Stop the service
+sudo launchctl stop com.exolabs.exo
 
-2. **Install exo service:**
-   ```bash
-   sudo -E ./scripts/install_exo_service.sh
-   ```
-
-## Prerequisites
-
-- **macOS 10.15+** (Catalina or later)
-- **Python 3.10+** (automatically installed if missing)
-- **Homebrew** (automatically installed if missing)
-- **8GB+ RAM** (16GB+ recommended for larger models)
-- **10GB+ free disk space** for models
-- **Network access** for downloading models and device discovery
-
-## What Gets Installed
-
-The installation process:
-
-1. **Python Environment**: Isolated Python 3.12 via Homebrew
-2. **exo Repository**: Clones from `https://github.com/exo-explore/exo.git`
-3. **Virtual Environment**: Creates `/opt/exo/venv` with all dependencies
-4. **System Service**: LaunchDaemon for automatic startup
-5. **Command-line Tools**: 
-   - `exo` - Main exo command
-   - `exo-status` - Status checker
-
-## Usage
-
-### Basic Usage
-
-Once installed, exo runs automatically on boot. Access:
-
-- **Web Interface**: http://localhost:52415
-- **API Endpoint**: http://localhost:52415/v1/chat/completions
-
-### Status & Management
->>>>>>> 258bcb85
-
-**Quick Start (Recommended)**:
-```bash
-<<<<<<< HEAD
-# Build and install to Applications
-./build.sh --install
-
-# Launch with administrator privileges
-./build.sh --launch
+# Restart the service
+sudo launchctl stop com.exolabs.exo && sudo launchctl start com.exolabs.exo
 ```
 
-**Alternative Options**:
-```bash
-# Build and run immediately
-./build.sh --run
-
-# Build only
-./build.sh
-
-# Create DMG installer
-./build.sh --dmg
-
-# Launch existing app (no build)
-./build.sh --launch
-```
-
-**Note**: ExoManager requires administrator privileges to install and manage system services. If the app freezes during installation, it's likely a privilege escalation issue. Use one of the methods above to run with proper privileges.
-
-## Requirements
-
-### System Requirements
-- macOS 14.0 or later
-- Administrator privileges (for service installation)
-- Xcode command line tools (for building ExoManager)
-
-### Dependencies
-- Python 3.8+ (for Exo)
-- Git (for repository cloning)
-- Homebrew (optional, for additional tools)
-
-## Installation
-
-### Shell Scripts Only
-
-If you only want to use the shell scripts:
+### View Logs
 
 ```bash
-# Clone the repository
-git clone https://github.com/your-username/exo-cluster-scripts.git
-cd exo-cluster-scripts
-
-# Make scripts executable
-chmod +x scripts/*.sh
-
-# Install Exo service
-sudo ./scripts/install_exo_service.sh
-```
-
-### ExoManager App
-
-To build and install the ExoManager app:
-
-```bash
-# Clone the repository
-git clone https://github.com/your-username/exo-cluster-scripts.git
-cd exo-cluster-scripts
-
-# Build the app
-./build.sh
-
-# Install the app
-cd dist
-./install.sh
+# View real-time logs
+tail -f /var/log/exo/exo.log
 ```
 
 ## Configuration
 
-### Shell Scripts Configuration
+To customize your `exo` installation, you can create a configuration file.
 
-Edit `/opt/exo/scripts/exo_config.sh` to customize Exo settings:
+1.  **Copy the example configuration:**
+    ```bash
+    sudo cp /opt/exo/scripts/exo_config_example.sh /opt/exo/scripts/exo_config.sh
+    ```
+
+2.  **Edit the configuration file:**
+    ```bash
+    sudo nano /opt/exo/scripts/exo_config.sh
+    ```
+    Uncomment and modify the settings you need.
+
+3.  **Restart the service for changes to take effect:**
+    ```bash
+    sudo launchctl restart com.exolabs.exo
+    ```
+
+## Uninstalling the Service
+
+To completely remove the `exo` service and all related files from your system, run the uninstaller script located in the installation directory.
 
 ```bash
-# Basic configuration
-export EXO_HOME="/opt/exo/.cache/exo"
-export HF_ENDPOINT="https://huggingface.co"
-export DEBUG=0
-
-# Network configuration
-export EXO_DISCOVERY_MODULE="udp"
-export EXO_WEB_PORT="52415"
-export EXO_WEB_HOST="0.0.0.0"
-
-# Performance configuration
-export EXO_GPU_MEMORY_FRACTION="0.9"
-export EXO_DEFAULT_MODEL="llama-3.2-3b"
+sudo /opt/exo/scripts/uninstall_exo_service.sh
 ```
 
-### ExoManager Configuration
+## ExoManager GUI
 
-All configuration is managed through the app's Settings interface:
+This repository also contains the project files for `ExoManager`, a native macOS GUI application for managing the `exo` service. You can build and run it from Xcode or using the included `build.sh` script.
 
-1. Launch ExoManager
-2. Go to Settings (⌘,)
-3. Configure settings in the appropriate tabs:
-   - **Basic**: Installation directory, debug level
-   - **Network**: Discovery settings, web interface
-   - **Performance**: GPU memory, throttling controls
-   - **Advanced**: Command line arguments, debugging
-
-## Usage
-
-### Shell Scripts
-
-| Script | Purpose |
-|--------|---------|
-| `install_exo_service.sh` | Install Exo as a system service |
-| `uninstall_exo_service.sh` | Remove Exo service and files |
-| `start_exo.sh` | Start the Exo service |
-| `check_exo_status.sh` | Check service status and health |
-| `exo_config_example.sh` | Example configuration file |
-
-### ExoManager App
-
-#### Dashboard
-- Monitor service status and system resources
-- Quick actions for common tasks
-- Network health overview
-
-#### Chat
-- Embedded web interface for Exo chat
-- Navigation controls and error handling
-- Direct access to Exo API
-
-#### Performance
-- Real-time charts for CPU, memory, disk, and GPU
-- Historical data with selectable time ranges
-- Performance metrics and statistics
-
-#### Network
-- Discover other Exo nodes on the network
-- Node details and cluster information
-- Network health monitoring
-
-#### Logs
-- Real-time log viewing
-- Filtering by log level and search terms
-- Export logs in various formats
-
-#### Throttle
-- Adjust CPU, GPU, and memory limits
-- Performance presets (Performance, Balanced, Power Saving)
-- Real-time throttling controls
-
-#### Settings
-- Comprehensive configuration management
-- Tabbed interface for different setting categories
-- Save and apply configuration changes
-=======
-# Check status
-exo-status              # Quick status
-exo-status full         # Detailed status
-
-# Manage service
-sudo launchctl start com.exolabs.exo
-sudo launchctl stop com.exolabs.exo
-sudo launchctl restart com.exolabs.exo
-
-# View logs
-tail -f /var/log/exo/exo.log
+```bash
+# Build the app and install it to /Applications
+./build.sh --install
 ```
 
-### API Examples
+## Contributing
 
-```bash
-# Chat completion
-curl http://localhost:52415/v1/chat/completions \
-  -H "Content-Type: application/json" \
-  -d '{
-     "model": "llama-3.2-3b",
-     "messages": [{"role": "user", "content": "Hello!"}],
-     "temperature": 0.7
-   }'
-```
+Contributions are welcome! Please feel free to fork the repository, make changes, and submit a pull request.
 
-## Multi-Device Cluster Setup
-
-To create a cluster across multiple devices:
-
-1. **Install on each device** using the same process
-2. **Ensure devices are on the same network**
-3. **exo automatically discovers** other devices
-4. **Access any device's web interface** to use the entire cluster
-
-Example: MacBook Air M3 (8GB) + Mac Mini M2 (16GB) + Linux server (32GB) = 56GB total cluster memory
-
-## Configuration
-
-### Custom Configuration
->>>>>>> 258bcb85
-
-```bash
-# Copy example config
-cp scripts/exo_config_example.sh /opt/exo/scripts/exo_config.sh
-
-# Edit configuration  
-nano /opt/exo/scripts/exo_config.sh
-
-<<<<<<< HEAD
-#### Service Won't Start
-1. Check logs: `tail -f /var/log/exo/exo.log`
-2. Verify installation: `./scripts/check_exo_status.sh`
-3. Check permissions: Ensure scripts are executable
-4. Verify dependencies: Python, Git, etc.
-
-#### Network Discovery Issues
-1. Check firewall settings for UDP port 52415
-2. Verify network connectivity between nodes
-3. Review discovery module configuration
-
-#### Performance Issues
-1. Adjust GPU memory fraction in settings
-2. Monitor system resources in Performance tab
-3. Use throttling controls to limit resource usage
-
-#### ExoManager Build Issues
-1. Ensure Xcode command line tools are installed
-2. Check macOS version compatibility
-3. Verify all source files are present
-
-### Getting Help
-
-1. **Check the logs**: Use the Logs tab in ExoManager or view `/var/log/exo/exo.log`
-2. **Review configuration**: Verify settings in the Settings tab
-3. **Check system status**: Use the Dashboard for an overview
-4. **Consult documentation**: Review Exo documentation at https://github.com/exo-explore/exo
-
-## Development
-
-### Building ExoManager
-=======
-# Restart service
-sudo launchctl restart com.exolabs.exo
-```
-
-### Common Configuration Options
-
-- **Model Storage**: `EXO_HOME` (default: `/opt/exo/.cache/exo`)
-- **Discovery Method**: `EXO_DISCOVERY_MODULE` (udp, manual, tailscale)
-- **Web Interface**: `EXO_WEB_PORT` and `EXO_WEB_HOST`
-- **GPU Memory**: `EXO_GPU_MEMORY_FRACTION`
-- **Debug Logging**: `DEBUG` level (0-9)
-
-## Troubleshooting
-
-### Installation Issues
-
-```bash
-# Check system requirements
-./scripts/setup_python_env.sh
-
-# Check service status
-exo-status full
-
-# View installation logs
-tail -f /var/log/exo/exo.log
-```
-
-### Common Solutions
-
-**Service not starting:**
-```bash
-sudo launchctl unload /Library/LaunchDaemons/com.exolabs.exo.plist
-sudo launchctl load /Library/LaunchDaemons/com.exolabs.exo.plist
-```
->>>>>>> 258bcb85
-
-**Python issues:**
-```bash
-<<<<<<< HEAD
-# Install dependencies
-xcode-select --install
-
-# Build the app
-./build.sh
-
-# Development build (for testing)
-xcodebuild -project ExoManager.xcodeproj -scheme ExoManager -configuration Debug build
-```
-
-### Project Structure
-
-```
-exo-cluster-scripts/
-├── scripts/                    # Shell scripts for Exo management
-│   ├── install_exo_service.sh
-│   ├── uninstall_exo_service.sh
-│   ├── start_exo.sh
-│   ├── check_exo_status.sh
-│   └── exo_config_example.sh
-├── ExoManager/                 # macOS app source code
-│   ├── ExoManagerApp.swift     # App entry point
-│   ├── ContentView.swift       # Main content view
-│   ├── Models/                 # Data models and managers
-│   ├── Views/                  # SwiftUI views
-│   ├── Assets.xcassets/        # App assets
-│   └── Info.plist             # App configuration
-├── ExoManager.xcodeproj/       # Xcode project
-├── build.sh                   # Build script
-└── README.md                  # This file
-```
-
-### Contributing
-
-1. Fork the repository
-2. Create a feature branch
-3. Make your changes
-4. Test thoroughly
-5. Submit a pull request
-=======
-# Reinstall Python
-brew install python@3.12
-```
-
-**Port conflicts:**
-```bash
-# Check what's using port 52415
-lsof -i :52415
-```
-
-## Uninstall
-
-```bash
-sudo ./scripts/uninstall_exo_service.sh
-```
-
-This removes:
-- exo service and configuration
-- Installation directory `/opt/exo`
-- System commands (`exo`, `exo-status`)
-- Log files
-
-## File Structure
-
-```
-exo-cluster-scripts/
-├── install_exo_auto.sh              # One-command installation
-├── scripts/
-│   ├── setup_python_env.sh         # Python environment setup
-│   ├── install_exo_service.sh      # Main installation script
-│   ├── start_exo.sh                # Service startup script
-│   ├── check_exo_status.sh         # Status checker (simplified)
-│   ├── uninstall_exo_service.sh    # Clean removal
-│   ├── com.exolabs.exo.plist       # LaunchDaemon configuration
-│   └── exo_config_example.sh       # Configuration template
-└── README.md                        # This documentation
-```
-
-## Performance Tips
->>>>>>> 258bcb85
-
-- **Apple Silicon**: MLX automatically configured for optimal performance
-- **Memory**: 16GB+ recommended for larger models
-- **Network**: Wired connection preferred for multi-device clusters
-- **Storage**: SSD recommended for model loading speed
-
-## Security Notes
-
-<<<<<<< HEAD
-This project is licensed under the MIT License - see the LICENSE file for details.
-
-## Acknowledgments
-
-- [Exo AI](https://github.com/exo-explore/exo) - The AI cluster server
-- [SwiftUI](https://developer.apple.com/xcode/swiftui/) - Modern UI framework
-- [Network Framework](https://developer.apple.com/documentation/network) - Network discovery
-=======
-- Service runs as `root` for system-wide installation
-- Installation isolated in `/opt/exo/`
-- Logs stored in `/var/log/exo/`
-- Web interface binds to `0.0.0.0` by default (configurable)
-
-## Support & Links
-
-- **Installation Issues**: [GitHub Issues](https://github.com/stevenmoon/exo-cluster-scripts/issues)
-- **exo Framework**: [GitHub](https://github.com/exo-explore/exo)
-- **Community**: [Discord](https://discord.gg/exo)
+1.  Fork this repository.
+2.  Create a feature branch.
+3.  Make your changes.
+4.  Test thoroughly using `validate_project.sh`.
+5.  Submit a pull request.
 
 ## License
 
-GPL-3.0 (same as exo framework)
->>>>>>> 258bcb85
+This project is licensed under the GPL-3.0 License, the same as the `exo` framework itself.