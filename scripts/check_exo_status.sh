--- conflicted
+++ resolved
@@ -1,57 +1,66 @@
 #!/bin/bash
 
 # exo status checker script
-# Simplified version focusing on essential information
+# Provides quick and detailed status reports for the exo service.
 
 set -e
 
-# Colors for output
-RED='\033[0;31m'
-GREEN='\033[0;32m'
-YELLOW='\033[1;33m'
-BLUE='\033[0;34m'
-NC='\033[0m' # No Color
-
-# Function to print colored output
-print_status() {
-    echo -e "${GREEN}[INFO]${NC} $1"
-}
-
-print_warning() {
-    echo -e "${YELLOW}[WARNING]${NC} $1"
-}
-
-print_error() {
-    echo -e "${RED}[ERROR]${NC} $1"
-}
-
-print_header() {
-    echo -e "${BLUE}[STATUS]${NC} $1"
-}
+# Source utility functions
+source "$(dirname "$0")/utils.sh"
 
 # Configuration
 SERVICE_NAME="com.exolabs.exo"
 LOG_FILE="/var/log/exo/exo.log"
-
-# Quick status check
-show_quick_status() {
-    local status=""
+PID_FILE="/var/run/exo.pid"
+EXO_INSTALL_DIR="/opt/exo"
+VENV_DIR="$EXO_INSTALL_DIR/venv"
+EXO_PORT="52415"
+
+# Function to check if exo is installed
+check_installation() {
+    print_header "Installation Status"
+    
+    if [ -d "$EXO_INSTALL_DIR" ]; then
+        print_status "✓ exo installation directory exists: $EXO_INSTALL_DIR"
+        
+        if [ -d "$EXO_INSTALL_DIR/.git" ]; then
+            print_status "✓ Git repository found"
+        else
+            print_warning "⚠ Git repository not found"
+        fi
+        
+        if [ -d "$VENV_DIR" ]; then
+            print_status "✓ Virtual environment exists: $VENV_DIR"
+        else
+            print_error "✗ Virtual environment not found"
+        fi
+        
+        if [ -L "/usr/local/bin/exo" ] && [ -x "/usr/local/bin/exo" ]; then
+            print_status "✓ System-wide exo command available"
+        else
+            print_error "✗ System-wide exo command not found or not a symlink"
+        fi
+    else
+        print_error "✗ exo installation directory not found"
+        return 1
+    fi
+}
+
+# Function to check service status
+check_service() {
+    print_header "Service Status"
+    
     local service_running=false
     local process_running=false
     local port_listening=false
     
-<<<<<<< HEAD
-    # Check if service is loaded (script must be run as root)
-    if launchctl list | grep -q "$SERVICE_NAME"; then
+    # Check if service is loaded (use sudo since service is loaded as root)
+    if sudo launchctl list | grep -q "$SERVICE_NAME"; then
         print_status "✓ Service is loaded in launchctl"
         
         # Check if service is running (any non-zero PID means it's running)
-        local service_pid=$(launchctl list | grep "$SERVICE_NAME" | awk '{print $1}')
-=======
-    # Check service status
-    if sudo launchctl list | grep -q "$SERVICE_NAME" 2>/dev/null; then
-        local service_pid=$(sudo launchctl list | grep "$SERVICE_NAME" | awk '{print $1}' 2>/dev/null)
->>>>>>> 258bcb85
+        local service_pid
+        service_pid=$(sudo launchctl list | grep "$SERVICE_NAME" | awk '{print $1}')
         if [ "$service_pid" != "0" ] && [ "$service_pid" != "-" ]; then
             service_running=true
         fi
@@ -63,15 +72,16 @@
     fi
     
     # Check port
-    if lsof -i :52415 > /dev/null 2>&1; then
+    if lsof -i :"$EXO_PORT" > /dev/null 2>&1; then
         port_listening=true
     fi
     
     # Determine overall status
+    local status
     if $service_running && $process_running && $port_listening; then
         status="${GREEN}RUNNING${NC}"
     elif $service_running || $process_running; then
-        status="${YELLOW}STARTING${NC}"
+        status="${YELLOW}STARTING/DEGRADED${NC}"
     else
         status="${RED}STOPPED${NC}"
     fi
@@ -91,77 +101,100 @@
     fi
     
     if $port_listening; then
-        echo -e "✓ Web Interface: ${GREEN}http://localhost:52415${NC}"
+        echo -e "✓ Web Interface: ${GREEN}http://localhost:$EXO_PORT${NC}"
     else
         echo -e "✗ Web Interface: ${RED}Not Available${NC}"
+    fi
+}
+
+# Function to check system resources
+check_resources() {
+    print_header "System Resources"
+    
+    # Check CPU usage (user, system, idle)
+    local cpu_usage
+    cpu_usage=$(top -l 1 | grep "CPU usage" | awk '{print "User: " $3 ", System: " $5 ", Idle: " $7}')
+    print_status "CPU usage: ${cpu_usage}"
+    
+    # Check memory usage
+    local mem_usage
+    mem_usage=$(top -l 1 | grep "PhysMem" | awk '{print "Used: " $2 ", Unused: " $6}')
+    print_status "Memory usage: ${mem_usage}"
+
+    # Check disk space for /opt
+    if [ -d "/opt" ]; then
+        local free_space
+        free_space=$(df -h /opt | tail -1 | awk '{print $4}')
+        print_status "Free disk space in /opt: ${free_space}B"
     fi
 }
 
 # Detailed status check
 show_detailed_status() {
-    echo "=== exo Service Status Report ==="
+    print_header "=== exo Service Status Report ==="
     echo "Generated: $(date)"
     echo ""
     
-    show_quick_status
-    echo ""
-    
-<<<<<<< HEAD
-    # Check disk space
-    local free_space=$(df /opt | tail -1 | awk '{print $4/1024/1024}')
-    print_status "Free disk space: ${free_space}GB"
-    
-    # Check CPU usage
-    local cpu_usage=$(top -l 1 | grep "CPU usage" | awk '{print $3}' | sed 's/%//')
-    print_status "CPU usage: ${cpu_usage}%"
-}
-
-# Function to show quick status
-show_quick_status() {
-    local status=""
-    
-    # Check if service is loaded and running (script must be run as root)
-    if launchctl list | grep -q "$SERVICE_NAME"; then
-        local service_pid=$(launchctl list | grep "$SERVICE_NAME" | awk '{print $1}')
-        if [ "$service_pid" != "0" ] && [ "$service_pid" != "-" ]; then
-            status="${GREEN}RUNNING${NC}"
-=======
-    # Installation check
-    print_header "Installation"
-    if [ -d "/opt/exo" ]; then
-        print_status "✓ Installation directory exists"
-        if [ -x "/opt/exo/venv/bin/exo" ]; then
-            print_status "✓ exo executable found"
->>>>>>> 258bcb85
-        else
-            print_error "✗ exo executable missing"
-        fi
-    else
-        print_error "✗ Installation directory not found"
-    fi
+    check_installation
+    echo ""
+    check_service
+    echo ""
+    check_resources
+    echo ""
     
     # Log information
-    echo ""
     print_header "Logs"
     if [ -f "$LOG_FILE" ]; then
         print_status "✓ Log file exists: $LOG_FILE"
         
         # Show recent errors
-        local recent_errors=$(tail -50 "$LOG_FILE" 2>/dev/null | grep -i "error\|exception\|failed" | wc -l | tr -d ' ')
+        local recent_errors
+        recent_errors=$(tail -50 "$LOG_FILE" 2>/dev/null | grep -i "error\|exception\|failed" | wc -l | tr -d ' ')
         if [ "$recent_errors" -gt 0 ]; then
-            print_warning "⚠ Found $recent_errors recent errors in logs"
-            echo "  Recent errors:"
-            tail -50 "$LOG_FILE" 2>/dev/null | grep -i "error\|exception\|failed" | tail -3 | sed 's/^/    /'
-        else
-            print_status "✓ No recent errors found"
-        fi
-        
-        # Show last few entries
-        echo "  Last 3 log entries:"
-        tail -3 "$LOG_FILE" 2>/dev/null | sed 's/^/    /' || echo "    (unable to read log)"
-    else
-        print_error "✗ Log file not found"
-    fi
+            print_warning "⚠ Found $recent_errors recent errors in logs. Last 5 error lines:"
+            tail -50 "$LOG_FILE" 2>/dev/null | grep -i "error\|exception\|failed" | tail -5
+        else
+            print_status "✓ No recent errors found in logs"
+        fi
+    else
+        print_error "✗ Log file not found: $LOG_FILE"
+    fi
+}
+
+# Function to show quick status
+show_quick_status() {
+    local status
+    
+    # Check if service is loaded and running
+    if sudo launchctl list | grep -q "$SERVICE_NAME"; then
+        local service_pid
+        service_pid=$(sudo launchctl list | grep "$SERVICE_NAME" | awk '{print $1}')
+        if [ "$service_pid" != "0" ] && [ "$service_pid" != "-" ]; then
+            status="${GREEN}RUNNING${NC}"
+        else
+            status="${YELLOW}LOADED (but not running)${NC}"
+        fi
+    else
+        status="${RED}STOPPED${NC}"
+    fi
+    
+    # Check if process is running
+    local process_status
+    if pgrep -f "exo" > /dev/null; then
+        process_status="${GREEN}✓ Process${NC}"
+    else
+        process_status="${RED}✗ Process${NC}"
+    fi
+    
+    # Check if port is listening
+    local port_status
+    if lsof -i :"$EXO_PORT" > /dev/null 2>&1; then
+        port_status="${GREEN}✓ Port ${EXO_PORT}${NC}"
+    else
+        port_status="${RED}✗ Port ${EXO_PORT}${NC}"
+    fi
+
+    echo -e "Service: $status | $process_status | $port_status"
 }
 
 # Main function
